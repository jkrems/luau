--- conflicted
+++ resolved
@@ -518,11 +518,7 @@
     )");
 
     LUAU_REQUIRE_ERROR_COUNT(1, result);
-<<<<<<< HEAD
-    CHECK_EQ("Not all codepaths in this function return '{ @metatable T, {|  |} }, a...'.", toString(result.errors[0]));
-=======
     CHECK_EQ("Not all codepaths in this function return 'self, a...'.", toString(result.errors[0]));
->>>>>>> dbcd5fb2
 }
 
 TEST_SUITE_END();