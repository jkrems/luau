--- conflicted
+++ resolved
@@ -1338,8 +1338,6 @@
     return -1;
 }
 
-<<<<<<< HEAD
-=======
 // because offset is limited to an integer, a single 64bit comparison can be used and will not overflow
 #define checkoutofbounds(offset, len, accessize) (uint64_t(unsigned(offset)) + (accessize - 1) >= uint64_t(len))
 
@@ -1428,7 +1426,6 @@
     return -1;
 }
 
->>>>>>> 8237b2f5
 static int luauF_missing(lua_State* L, StkId res, TValue* arg0, int nresults, StkId args, int nparams)
 {
     return -1;
@@ -1598,8 +1595,6 @@
 
     luauF_byteswap,
 
-<<<<<<< HEAD
-=======
     luauF_readinteger<int8_t>,
     luauF_readinteger<uint8_t>,
     luauF_writeinteger<uint8_t>,
@@ -1614,7 +1609,6 @@
     luauF_readfp<double>,
     luauF_writefp<double>,
 
->>>>>>> 8237b2f5
 // When adding builtins, add them above this line; what follows is 64 "dummy" entries with luauF_missing fallback.
 // This is important so that older versions of the runtime that don't support newer builtins automatically fall back via luauF_missing.
 // Given the builtin addition velocity this should always provide a larger compatibility window than bytecode versions suggest.
